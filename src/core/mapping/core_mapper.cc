--- conflicted
+++ resolved
@@ -45,52 +45,7 @@
 // should be overriding this mapper so we burry it in here
 class CoreMapper : public Mapper {
  public:
-<<<<<<< HEAD
-  const char* get_mapper_name() const override;
-  Legion::Mapping::Mapper::MapperSyncModel get_mapper_sync_model() const override;
-  bool request_valid_instances() const override { return false; }
-
- public:  // Task mapping calls
-  void select_task_options(const Legion::Mapping::MapperContext ctx,
-                           const Legion::Task& task,
-                           TaskOptions& output) override;
-  void slice_task(const Legion::Mapping::MapperContext ctx,
-                  const Legion::Task& task,
-                  const SliceTaskInput& input,
-                  SliceTaskOutput& output) override;
-  void map_task(const Legion::Mapping::MapperContext ctx,
-                const Legion::Task& task,
-                const MapTaskInput& input,
-                MapTaskOutput& output) override;
-  void select_sharding_functor(const Legion::Mapping::MapperContext ctx,
-                               const Legion::Task& task,
-                               const SelectShardingFunctorInput& input,
-                               SelectShardingFunctorOutput& output) override;
-  virtual void select_sharding_functor(const Legion::Mapping::MapperContext ctx,
-                                       const Legion::Fill& fill,
-                                       const SelectShardingFunctorInput& input,
-                                       SelectShardingFunctorOutput& output);
-  void select_steal_targets(const Legion::Mapping::MapperContext ctx,
-                            const SelectStealingInput& input,
-                            SelectStealingOutput& output) override;
-  void select_tasks_to_map(const Legion::Mapping::MapperContext ctx,
-                           const SelectMappingInput& input,
-                           SelectMappingOutput& output) override;
-
- public:
-  void configure_context(const Legion::Mapping::MapperContext ctx,
-                         const Legion::Task& task,
-                         ContextConfigOutput& output) override;
-  void map_future_map_reduction(const Legion::Mapping::MapperContext ctx,
-                                const FutureMapReductionInput& input,
-                                FutureMapReductionOutput& output) override;
-  void select_tunable_value(const Legion::Mapping::MapperContext ctx,
-                            const Legion::Task& task,
-                            const SelectTunableInput& input,
-                            SelectTunableOutput& output) override;
-=======
   CoreMapper();
->>>>>>> 7dce037a
 
  public:
   void set_machine(const legate::mapping::MachineQueryInterface* machine) override;
@@ -151,120 +106,7 @@
 
 Scalar CoreMapper::tunable_value(TunableID tunable_id)
 {
-<<<<<<< HEAD
-  assert(context->valid_task_id(task.task_id));
-  output.slices.reserve(input.domain.get_volume());
-
-  // Control-replicated because we've already been sharded
-  Domain sharding_domain = task.index_domain;
-  if (task.sharding_space.exists())
-    sharding_domain = runtime->get_index_space_domain(ctx, task.sharding_space);
-
-  mapping::Task legate_task(&task, context, runtime, ctx);
-  auto local_range = machine.slice(legate_task.target(), legate_task.machine_desc());
-
-  for (Domain::DomainPointIterator itr(input.domain); itr; itr++) {
-    const Point<1> point       = itr.p;
-    const uint32_t local_index = point[0];
-    output.slices.push_back(TaskSlice(
-      Domain(itr.p, itr.p), local_range[local_index], false /*recurse*/, false /*stealable*/));
-  }
-}
-
-void CoreMapper::map_task(const Legion::Mapping::MapperContext ctx,
-                          const Legion::Task& task,
-                          const MapTaskInput& input,
-                          MapTaskOutput& output)
-{
-  assert(context->valid_task_id(task.task_id));
-  // Just put our target proc in the target processors for now
-  output.target_procs.push_back(task.target_proc);
-  output.chosen_variant = task.tag;
-}
-
-void CoreMapper::select_sharding_functor(const Legion::Mapping::MapperContext ctx,
-                                         const Legion::Task& task,
-                                         const SelectShardingFunctorInput& input,
-                                         SelectShardingFunctorOutput& output)
-{
-  mapping::Mappable legate_mappable(&task);
-  output.chosen_functor = static_cast<Legion::ShardingID>(legate_mappable.sharding_id());
-}
-
-void CoreMapper::select_sharding_functor(const Legion::Mapping::MapperContext ctx,
-                                         const Legion::Fill& fill,
-                                         const SelectShardingFunctorInput& input,
-                                         SelectShardingFunctorOutput& output)
-{
-  const int launch_dim = fill.index_domain.get_dim();
-  assert(launch_dim == 1);
-  output.chosen_functor = context->get_sharding_id(LEGATE_CORE_TOPLEVEL_TASK_SHARD_ID);
-}
-
-void CoreMapper::select_steal_targets(const Legion::Mapping::MapperContext ctx,
-                                      const SelectStealingInput& input,
-                                      SelectStealingOutput& output)
-{
-  // Do nothing
-}
-
-void CoreMapper::select_tasks_to_map(const Legion::Mapping::MapperContext ctx,
-                                     const SelectMappingInput& input,
-                                     SelectMappingOutput& output)
-{
-  output.map_tasks.insert(input.ready_tasks.begin(), input.ready_tasks.end());
-}
-
-void CoreMapper::configure_context(const Legion::Mapping::MapperContext ctx,
-                                   const Legion::Task& task,
-                                   ContextConfigOutput& output)
-{
-  // Use the defaults currently
-}
-
-template <typename T>
-void pack_tunable(const T value, Legion::Mapping::Mapper::SelectTunableOutput& output)
-{
-  T* result    = static_cast<T*>(malloc(sizeof(value)));
-  *result      = value;
-  output.value = result;
-  output.size  = sizeof(value);
-}
-
-void CoreMapper::map_future_map_reduction(const Legion::Mapping::MapperContext ctx,
-                                          const FutureMapReductionInput& input,
-                                          FutureMapReductionOutput& output)
-{
-  output.serdez_upper_bound = LEGATE_MAX_SIZE_SCALAR_RETURN;
-
-  if (machine.has_gpus()) {
-    // TODO: It's been reported that blindly mapping target instances of future map reductions
-    // to framebuffers hurts performance. Until we find a better mapping policy, we guard
-    // the current policy with a macro.
-#ifdef LEGATE_MAP_FUTURE_MAP_REDUCTIONS_TO_GPU
-
-    // If this was joining exceptions, we should put instances on a host-visible memory
-    // because they need serdez
-    if (input.tag == LEGATE_CORE_JOIN_EXCEPTION_TAG)
-      output.destination_memories.push_back(machine.zerocopy_memory());
-    else
-      for (auto& pair : machine.frame_buffers()) output.destination_memories.push_back(pair.second);
-#else
-    output.destination_memories.push_back(machine.zerocopy_memory());
-#endif
-  } else if (machine.has_socket_memory())
-    for (auto& pair : machine.socket_memories()) output.destination_memories.push_back(pair.second);
-}
-
-void CoreMapper::select_tunable_value(const Legion::Mapping::MapperContext ctx,
-                                      const Legion::Task& task,
-                                      const SelectTunableInput& input,
-                                      SelectTunableOutput& output)
-{
-  switch (input.tunable_id) {
-=======
   switch (tunable_id) {
->>>>>>> 7dce037a
     case LEGATE_CORE_TUNABLE_TOTAL_CPUS: {
       return Scalar(int32_t(machine.total_cpu_count()));  // assume symmetry
     }

# Copyright 2021-2022 NVIDIA Corporation
#
# Licensed under the Apache License, Version 2.0 (the "License");
# you may not use this file except in compliance with the License.
# You may obtain a copy of the License at
#
#     http://www.apache.org/licenses/LICENSE-2.0
#
# Unless required by applicable law or agreed to in writing, software
# distributed under the License is distributed on an "AS IS" BASIS,
# WITHOUT WARRANTIES OR CONDITIONS OF ANY KIND, either express or implied.
# See the License for the specific language governing permissions and
# limitations under the License.
#
from __future__ import annotations

import gc
import inspect
import math
import struct
import sys
import weakref
from collections import deque
from dataclasses import dataclass
from types import ModuleType
from typing import (
    TYPE_CHECKING,
    Any,
    Callable,
    Deque,
    List,
    Optional,
    Protocol,
    Tuple,
    TypeVar,
    Union,
)

from legion_top import add_cleanup_item, top_level

from ..settings import settings
from . import ffi  # Make sure we only have one ffi instance
from . import (
    Fence,
    FieldSpace,
    Fill,
    Future,
    FutureMap,
    IndexSpace,
    OutputRegion,
    Rect,
    Region,
    legate_task_postamble,
    legate_task_preamble,
    legion,
    types as ty,
)
from ._legion.env import LEGATE_MAX_FIELDS
from ._legion.util import Dispatchable
from .allocation import Attachable
from .communicator import CPUCommunicator, NCCLCommunicator
from .corelib import core_library
from .cycle_detector import find_cycles
from .exception import PendingException
from .machine import Machine, ProcessorKind
from .projection import is_identity_projection, pack_symbolic_projection_repr
from .restriction import Restriction
from .shape import Shape

if TYPE_CHECKING:
    from . import ArgumentMap, Detach, IndexDetach, IndexPartition, Library
    from ._legion import (
        FieldListLike,
        Partition as LegionPartition,
        PhysicalRegion,
    )
    from .communicator import Communicator
    from .context import Context
    from .corelib import CoreLib
    from .operation import Operation
    from .partition import PartitionBase
    from .projection import SymbolicPoint
    from .store import RegionField, Store

    ProjSpec = Tuple[int, SymbolicPoint]
    ShardSpec = Tuple[int, tuple[int, int], int, int]

from math import prod

T = TypeVar("T")


_sizeof_int = ffi.sizeof("int")
_sizeof_size_t = ffi.sizeof("size_t")
assert _sizeof_size_t == 4 or _sizeof_size_t == 8

_LEGATE_FIELD_ID_BASE = 1000


class AnyCallable(Protocol):
    def __call__(self, *args: Any, **kwargs: Any) -> Any:
        ...


def caller_frameinfo() -> str:
    frame = inspect.currentframe()
    if frame is None or frame.f_back is None or frame.f_back.f_back is None:
        return "<unknown>"
    frame = frame.f_back.f_back
    return f"{frame.f_code.co_filename}:{frame.f_lineno}"


class LibraryAnnotations:
    def __init__(self) -> None:
        self._entries: dict[str, str] = {}
        self._provenance: Union[str, None] = None

    @property
    def provenance(self) -> Optional[str]:
        return self._provenance

    def set_provenance(self, provenance: str) -> None:
        self._provenance = provenance

    def reset_provenance(self) -> None:
        self._provenance = None

    def update(self, **kwargs: Any) -> None:
        self._entries.update(**kwargs)

    def remove(self, key: str) -> None:
        del self._entries[key]

    def __repr__(self) -> str:
        pairs = [f"{key},{value}" for key, value in self._entries.items()]
        if self._provenance is not None:
            pairs.append(f"Provenance,{self._provenance}")
        return "|".join(pairs)


# A helper class for doing field management with control replication
@dataclass(frozen=True)
class FreeFieldInfo:
    manager: FieldManager
    region: Region
    field_id: int

    def free(self, ordered: bool = False) -> None:
        self.manager.free_field(self.region, self.field_id, ordered=ordered)


class FieldMatch(Dispatchable[Future]):
    __slots__ = ["manager", "fields", "input", "output", "future"]

    def __init__(self, fields: List[FreeFieldInfo]) -> None:
        self.fields = fields
        # Allocate arrays of ints that are twice as long as fields since
        # our values will be 'field_id,tree_id' pairs
        if (num_fields := len(fields)) > 0:
            alloc_string = f"int[{2 * num_fields}]"
            self.input = ffi.new(alloc_string)
            self.output = ffi.new(alloc_string)
            # Fill in the input buffer with our data
            for idx in range(num_fields):
                field = fields[idx]
                self.input[2 * idx] = field.region.handle.tree_id
                self.input[2 * idx + 1] = field.field_id
        else:
            self.input = ffi.NULL
            self.output = ffi.NULL
        self.future: Union[Future, None] = None

    def launch(
        self,
        runtime: legion.legion_runtime_t,
        context: legion.legion_context_t,
        **kwargs: Any,
    ) -> Future:
        assert self.future is None
        self.future = Future(
            legion.legion_context_consensus_match(
                runtime,
                context,
                self.input,
                self.output,
                len(self.fields),
                2 * _sizeof_int,
            )
        )
        return self.future

    def update_free_fields(self) -> None:
        # If we know there are no fields then we can be done early
        if len(self.fields) == 0:
            return

        assert self.future is not None

        # Wait for the future to be ready
        if not self.future.is_ready():
            self.future.wait()
        # Get the size of the buffer in the returned
        if _sizeof_size_t == 4:
            num_fields = struct.unpack_from("I", self.future.get_buffer(4))[0]
        else:
            num_fields = struct.unpack_from("Q", self.future.get_buffer(8))[0]
        assert num_fields <= len(self.fields)
        if num_fields > 0:
            # Put all the returned fields onto the ordered queue in the order
            # that they are in this list since we know
            ordered_fields: List[Optional[FreeFieldInfo]] = [None] * num_fields
            for field in self.fields:
                found = False
                for idx in range(num_fields):
                    if self.output[2 * idx] != field.region.handle.tree_id:
                        continue
                    if self.output[2 * idx + 1] != field.field_id:
                        continue
                    assert ordered_fields[idx] is None
                    ordered_fields[idx] = field
                    found = True
                    break
                if not found:
                    # Not found so put it back int the unordered queue
                    field.free(ordered=False)
            # Notice that we do this in the order of the list which is the
            # same order as they were in the array returned by the match
            fields = (field for field in ordered_fields if field is not None)
            for field in fields:
                field.free(ordered=True)
        else:
            # No fields on all shards so put all our fields back into
            # the unorered queue
            for field in self.fields:
                field.free(ordered=False)


# A simple manager that keeps track of free fields from all free managers
# and outstanding field matches issued for them.
class FieldMatchManager:
    def __init__(self, runtime: Runtime) -> None:
        self._runtime = runtime
        self._freed_fields: List[FreeFieldInfo] = []
        self._matches: Deque[FieldMatch] = deque()
        self._match_counter = 0
        self._match_frequency = runtime.max_field_reuse_frequency

    def add_free_field(
        self, manager: FieldManager, region: Region, field_id: int
    ) -> None:
        self._freed_fields.append(FreeFieldInfo(manager, region, field_id))

    def issue_field_match(self, credit: int) -> None:
        # Increment our match counter
        self._match_counter += credit
        if self._match_counter < self._match_frequency:
            return
        # If the match counter equals our match frequency then do an exchange

        # This is where the rubber meets the road between control
        # replication and garbage collection. We need to see if there
        # are any freed fields that are shared across all the shards.
        # We have to test this deterministically no matter what even
        # if we don't have any fields to offer ourselves because this
        # is a collective with other shards. If we have any we can use
        # the first one and put the remainder on our free fields list
        # so that we can reuse them later. If there aren't any then
        # all the shards will go allocate a new field.
        local_free_fields = self._freed_fields
        # The match now owns our freed fields so make a new list
        # Have to do this before dispatching the match
        self._freed_fields = []
        match = FieldMatch(local_free_fields)
        # Dispatch the match. Note that this is necessary even when
        # the field list is empty, as other shards might have non-empty
        # lists and all shards should participate the match.
        self._runtime.dispatch(match)
        # Put it on the deque of outstanding matches
        self._matches.append(match)
        # Reset the match counter back to 0
        self._match_counter = 0

    def update_free_fields(self) -> None:
        while len(self._matches) > 0:
            match = self._matches.popleft()
            match.update_free_fields()


# This class keeps track of usage of a single region
class RegionManager:
    def __init__(
        self, shape: Shape, region: Region, imported: bool = False
    ) -> None:
        self._shape = shape
        self._region = region
        # Monotonically increases as more fields are allocated
        self._alloc_field_count = 0
        # Fluctuates based on field usage
        self._active_field_count = 0
        self._next_field_id = _LEGATE_FIELD_ID_BASE
        self._imported = imported

    @property
    def region(self) -> Region:
        return self._region

    @property
    def shape(self) -> Shape:
        return self._shape

    def destroy(self, unordered: bool) -> None:
        # An explicit destruction has a benefit that we can sometimes perform
        # ordered destructions, whereas in a destructor we can only do
        # unordered destructions
        self._region.destroy(unordered)

    def increase_active_field_count(self) -> bool:
        revived = self._active_field_count == 0
        self._active_field_count += 1
        return revived

    def decrease_active_field_count(self) -> bool:
        self._active_field_count -= 1
        return self._active_field_count == 0

    def increase_field_count(self) -> bool:
        fresh = self._alloc_field_count == 0
        self._alloc_field_count += 1
        revived = self.increase_active_field_count()
        return not fresh and revived

    @property
    def has_space(self) -> bool:
        return self._alloc_field_count < LEGATE_MAX_FIELDS

    def get_next_field_id(self) -> int:
        field_id = self._next_field_id
        self._next_field_id += 1
        return field_id

    def allocate_field(self, field_size: Any) -> tuple[Region, int, bool]:
        field_id = self._region.field_space.allocate_field(
            field_size, self.get_next_field_id()
        )
        revived = self.increase_field_count()
        return self._region, field_id, revived


# This class manages the allocation and reuse of fields
class FieldManager:
    def __init__(
        self, runtime: Runtime, shape: Shape, field_size: int
    ) -> None:
        assert isinstance(field_size, int)
        self.runtime = runtime
        self.shape = shape
        self.field_size = field_size
        # This is a sanitized list of (region,field_id) pairs that is
        # guaranteed to be ordered across all the shards even with
        # control replication
        self.free_fields: Deque[tuple[Region, int]] = deque()

    def destroy(self) -> None:
        self.free_fields = deque()

    def try_reuse_field(self) -> Optional[tuple[Region, int]]:
        return (
            self.free_fields.popleft() if len(self.free_fields) > 0 else None
        )

    def allocate_field(self) -> tuple[Region, int]:
        if (result := self.try_reuse_field()) is not None:
            region_manager = self.runtime.find_region_manager(result[0])
            if region_manager.increase_active_field_count():
                self.runtime.revive_manager(region_manager)
            return result
        region_manager = self.runtime.find_or_create_region_manager(self.shape)
        region, field_id, revived = region_manager.allocate_field(
            self.field_size
        )
        if revived:
            self.runtime.revive_manager(region_manager)
        return region, field_id

    def free_field(
        self, region: Region, field_id: int, ordered: bool = False
    ) -> None:
        # When freeing this field, also issue a fill to invalidate any
        # valid instances attached to this region. This allows us to reuse
        # that space without having to make an instance allocation of the
        # same size and shape.
        buf = ffi.new("char[]", self.field_size)
        fut = Future.from_buffer(self.runtime.legion_runtime, ffi.buffer(buf))
        fill = Fill(
            region,
            region,
            field_id,
            fut,
            mapper=self.runtime.core_context.mapper_id,
        )
        fill.launch(self.runtime.legion_runtime, self.runtime.legion_context)
        self.free_fields.append((region, field_id))
        region_manager = self.runtime.find_region_manager(region)
        if region_manager.decrease_active_field_count():
            self.runtime.free_region_manager(
                self.shape, region, unordered=not ordered
            )

    def remove_all_fields(self, region: Region) -> None:
        self.free_fields = deque(f for f in self.free_fields if f[0] != region)


class ConsensusMatchingFieldManager(FieldManager):
    def __init__(
        self, runtime: Runtime, shape: Shape, field_size: int
    ) -> None:
        super().__init__(runtime, shape, field_size)
        self._field_match_manager = runtime.field_match_manager
        self._update_match_credit()

    def _update_match_credit(self) -> None:
        if self.shape.fixed:
            size = self.shape.volume() * self.field_size
            self._match_credit = (
                size + self.runtime.max_field_reuse_size - 1
                if size > self.runtime.max_field_reuse_size
                else self.runtime.max_field_reuse_size
            ) // self.runtime.max_field_reuse_size
            # No need to update the credit as the exact size is known
            self._need_to_update_match_credit = False
        # If the shape is unknown, we set the credit such that every new
        # free field leads to a consensus match, and ask the manager
        # to update the credit.
        else:
            self._match_credit = self.runtime.max_field_reuse_frequency
            self._need_to_update_match_credit = True

    def try_reuse_field(self) -> Optional[tuple[Region, int]]:
        if self._need_to_update_match_credit:
            self._update_match_credit()
        self._field_match_manager.issue_field_match(self._match_credit)

        # First, if we have a free field then we know everyone has one of those
        if len(self.free_fields) > 0:
            return self.free_fields.popleft()

        self._field_match_manager.update_free_fields()

        # Check again to see if we have any free fields
        return (
            self.free_fields.popleft() if len(self.free_fields) > 0 else None
        )

    def free_field(
        self, region: Region, field_id: int, ordered: bool = False
    ) -> None:
        if ordered:
            super().free_field(region, field_id, ordered=ordered)
        else:  # Put this on the unordered list
            self._field_match_manager.add_free_field(self, region, field_id)


class Attachment:
    def __init__(
        self, ptr: int, extent: int, shareable: bool, region_field: RegionField
    ) -> None:
        self.ptr = ptr
        self.extent = extent
        self.end = ptr + extent - 1
        # Catch a case where we try to (individually) re-attach a buffer that
        # was used in an IndexAttach. In that case it would be wrong to return
        # the RegionField produced by that IndexAttach, since the buffer in
        # question only covers a part of that.
        self.shareable = shareable
        self._region_field = weakref.ref(region_field)

    def overlaps(self, other: Attachment) -> bool:
        return not (self.end < other.ptr or other.end < self.ptr)

    @property
    def region_field(self) -> Optional[RegionField]:
        return self._region_field()

    @region_field.setter
    def region_field(self, region_field: RegionField) -> None:
        self._region_field = weakref.ref(region_field)


class AttachmentManager:
    def __init__(self, runtime: Runtime) -> None:
        self._runtime = runtime
        self._attachments: dict[tuple[int, int], Attachment] = dict()
        self._next_detachment_key = 0
        self._registered_detachments: dict[
            int, Union[Detach, IndexDetach]
        ] = dict()
        self._deferred_detachments: List[
            tuple[Attachable, Union[Detach, IndexDetach]]
        ] = list()
        self._pending_detachments: dict[Future, Attachable] = dict()
        self._destroyed = False

    def destroy(self) -> None:
        self._destroyed = True
        gc.collect()
        while self._deferred_detachments:
            self.perform_detachments()
            # Make sure progress is made on any of these operations
            self._runtime._progress_unordered_operations()
            gc.collect()
        # Always make sure we wait for any pending detachments to be done
        # so that we don't lose the references and make the GC unhappy
        gc.collect()
        while self._pending_detachments:
            self.prune_detachments()
            gc.collect()

        # Clean up our attachments so that they can be collected
        self._attachments = dict()

    @staticmethod
    def attachment_key(buf: memoryview) -> tuple[int, int]:
        assert isinstance(buf, memoryview)
        if not buf.contiguous:
            raise RuntimeError("Cannot attach to non-contiguous buffer")
        ptr = ffi.cast("uintptr_t", ffi.from_buffer(buf))
        base_ptr = int(ptr)  # type: ignore[call-overload]
        return (base_ptr, buf.nbytes)

    def has_attachment(self, buf: memoryview) -> bool:
        key = self.attachment_key(buf)
        attachment = self._attachments.get(key, None)
        return attachment is not None and attachment.region_field is not None

    def reuse_existing_attachment(
        self, buf: memoryview
    ) -> Optional[RegionField]:
        key = self.attachment_key(buf)
        attachment = self._attachments.get(key, None)
        if attachment is None:
            return None
        rf = attachment.region_field
        # If the region field is already collected, we don't need to keep
        # track of it for de-duplication.
        if rf is None:
            del self._attachments[key]
            return None
        return rf if attachment.shareable else None

    def _add_attachment(
        self, buf: memoryview, shareable: bool, region_field: RegionField
    ) -> None:
        key = self.attachment_key(buf)
        attachment = self._attachments.get(key, None)
        if not (attachment is None or attachment.region_field is None):
            raise RuntimeError(
                "Cannot attach two different RegionFields to the same buffer"
            )
        # If the region field is already collected, we don't need to keep
        # track of it for de-duplication.
        if attachment is not None:
            del self._attachments[key]
        attachment = Attachment(*key, shareable, region_field)
        for other in self._attachments.values():
            if other.overlaps(attachment):
                raise RuntimeError(
                    "Aliased attachments not supported by Legate"
                )
        self._attachments[key] = attachment

    def attach_external_allocation(
        self, alloc: Attachable, region_field: RegionField
    ) -> None:
        if isinstance(alloc, memoryview):
            self._add_attachment(alloc, True, region_field)
        else:
            for buf in alloc.shard_local_buffers.values():
                self._add_attachment(buf, False, region_field)

    def _remove_attachment(self, buf: memoryview) -> None:
        # If the manager is already destroyed, ignore the detachment
        # attempt
        if self._destroyed:
            return
        key = self.attachment_key(buf)
        if key not in self._attachments:
            raise RuntimeError("Unable to find attachment to remove")
        del self._attachments[key]

    def _remove_allocation(self, alloc: Attachable) -> None:
        if isinstance(alloc, memoryview):
            self._remove_attachment(alloc)
        else:
            for buf in alloc.shard_local_buffers.values():
                self._remove_attachment(buf)

    def detach_external_allocation(
        self,
        alloc: Attachable,
        detach: Union[Detach, IndexDetach],
        defer: bool = False,
        previously_deferred: bool = False,
    ) -> None:
        # If the detachment was previously deferred, then we don't
        # need to remove the allocation from the map again.
        if not previously_deferred:
            self._remove_allocation(alloc)
        if defer:
            # If we need to defer this until later do that now
            self._deferred_detachments.append((alloc, detach))
            return
        future = self._runtime.dispatch(detach)
        # Dangle a reference to the field off the future to prevent the
        # field from being recycled until the detach is done
        field = detach.field  # type: ignore[union-attr]
        future.field_reference = field  # type: ignore[attr-defined]
        # If the future is already ready, then no need to track it
        if future.is_ready():
            return
        self._pending_detachments[future] = alloc

    def register_detachment(self, detach: Union[Detach, IndexDetach]) -> int:
        key = self._next_detachment_key
        self._registered_detachments[key] = detach
        self._next_detachment_key += 1
        return key

    def remove_detachment(self, detach_key: int) -> Union[Detach, IndexDetach]:
        detach = self._registered_detachments[detach_key]
        del self._registered_detachments[detach_key]
        return detach

    def perform_detachments(self) -> None:
        detachments = self._deferred_detachments
        self._deferred_detachments = list()
        for alloc, detach in detachments:
            self.detach_external_allocation(
                alloc, detach, defer=False, previously_deferred=True
            )

    def prune_detachments(self) -> None:
        to_remove = []
        for future in self._pending_detachments.keys():
            if future.is_ready():
                to_remove.append(future)
        for future in to_remove:
            del self._pending_detachments[future]


class PartitionManager:
    def __init__(self, runtime: Runtime) -> None:
        self._runtime = runtime
        self._min_shard_volume = runtime.core_context.get_tunable(
            runtime.core_library.LEGATE_CORE_TUNABLE_MIN_SHARD_VOLUME,
            ty.int64,
        )

        self._launch_spaces: dict[
            tuple[int, tuple[int, ...]], Optional[tuple[int, ...]]
        ] = {}
        self._piece_factors: dict[int, list[int]] = {}

        self._index_partitions: dict[
            tuple[IndexSpace, PartitionBase, Optional[Shape]], IndexPartition
        ] = {}
        # Maps storage id-partition pairs to Legion partitions
        self._legion_partitions: dict[
            tuple[int, PartitionBase], Union[None, LegionPartition]
        ] = {}
        self._storage_key_partitions: dict[tuple[int, int], PartitionBase] = {}
        self._store_key_partitions: dict[tuple[int, int], PartitionBase] = {}

    def get_current_num_pieces(self) -> int:
        return len(self._runtime.machine)

    def get_piece_factors(self) -> list[int]:
        num_pieces = self.get_current_num_pieces()
        if num_pieces in self._piece_factors:
            return self._piece_factors[num_pieces]

        factors: list[int] = []

        remaining = num_pieces

        def record_factors(remaining: int, val: int) -> int:
            while remaining % val == 0:
                factors.append(val)
                remaining = remaining // val
            return remaining

        for factor in (2, 3, 5, 7, 11):
            remaining = record_factors(remaining, factor)

        if remaining > 1:
            raise ValueError(
                "Legate currently doesn't support processor "
                "counts with large prime factors greater than 11"
            )

        factors = list(reversed(factors))
        self._piece_factors[num_pieces] = factors
        return factors

    def compute_launch_shape(
        self, store: Store, restrictions: tuple[Restriction, ...]
    ) -> Optional[Shape]:
        shape = store.shape
        assert len(restrictions) == shape.ndim

        to_partition: tuple[int, ...] = tuple(
            shape[dim]
            for dim, restriction in enumerate(restrictions)
            if restriction != Restriction.RESTRICTED
        )

        if prod(to_partition) == 0:
            return None

        launch_shape = self._compute_launch_shape(to_partition)
        if launch_shape is None:
            return None

        idx = 0
        result: tuple[int, ...] = ()
        for restriction in restrictions:
            if restriction != Restriction.RESTRICTED:
                result += (launch_shape[idx],)
                idx += 1
            else:
                result += (1,)

        return Shape(result)

    def _compute_launch_shape(
        self, shape: tuple[int, ...]
    ) -> Optional[tuple[int, ...]]:
        num_pieces = self.get_current_num_pieces()
        key = (num_pieces, shape)
        # Easy case if we only have one piece: no parallel launch space
        if num_pieces == 1:
            return None
        # If there is only one point or no points then we never do a parallel
        # launch
        # If we only have one point then we never do parallel launches
        elif all(ext <= 1 for ext in shape):
            return None
        # Check to see if we already did the math
        elif (match := self._launch_spaces.get(key)) is not None:
            return match
        # Prune out any dimensions that are 1
        temp_shape: tuple[int, ...] = ()
        temp_dims: tuple[int, ...] = ()
        volume = 1
        for dim in range(len(shape)):
            assert shape[dim] > 0
            if shape[dim] == 1:
                continue
            temp_shape = temp_shape + (shape[dim],)
            temp_dims = temp_dims + (dim,)
            volume *= shape[dim]
        # Figure out how many shards we can make with this array
        max_pieces = (
            volume + self._min_shard_volume - 1
        ) // self._min_shard_volume
        assert max_pieces > 0
        # If we can only make one piece return that now
        if max_pieces == 1:
            self._launch_spaces[key] = None
            return None
        else:
            # TODO: a better heuristic here For now if we can make at least two
            # pieces then we will make N pieces
            max_pieces = num_pieces
        # Otherwise we need to compute it ourselves
        # First compute the N-th root of the number of pieces
        dims = len(temp_shape)
        temp_result: tuple[int, ...] = ()
        if dims == 0:
            # Project back onto the original number of dimensions
            result: tuple[int, ...] = ()
            for dim in range(len(shape)):
                result = result + (1,)
            return result
        elif dims == 1:
            # Easy case for one dimensional things
            temp_result = (min(temp_shape[0], max_pieces),)
        elif dims == 2:
            if volume < max_pieces:
                # TBD: Once the max_pieces heuristic is fixed, this should
                # never happen
                temp_result = temp_shape
            else:
                # Two dimensional so we can use square root to try and generate
                # as square a pieces as possible since most often we will be
                # doing matrix operations with these
                nx = temp_shape[0]
                ny = temp_shape[1]
                swap = nx > ny
                if swap:
                    temp = nx
                    nx = ny
                    ny = temp
                n = math.sqrt(float(max_pieces * nx) / float(ny))
                # Need to constraint n to be an integer with numpcs % n == 0
                # try rounding n both up and down
                n1 = int(math.floor(n + 1e-12))
                n1 = max(n1, 1)
                while max_pieces % n1 != 0:
                    n1 -= 1
                n2 = int(math.ceil(n - 1e-12))
                while max_pieces % n2 != 0:
                    n2 += 1
                # pick whichever of n1 and n2 gives blocks closest to square
                # i.e. gives the shortest long side
                side1 = max(nx // n1, ny // (max_pieces // n1))
                side2 = max(nx // n2, ny // (max_pieces // n2))
                px = n1 if side1 <= side2 else n2
                py = max_pieces // px
                # we need to trim launch space if it is larger than the
                # original shape in one of the dimensions (can happen in
                # testing)
                if swap:
                    temp_result = (
                        min(py, temp_shape[0]),
                        min(px, temp_shape[1]),
                    )
                else:
                    temp_result = (
                        min(px, temp_shape[0]),
                        min(py, temp_shape[1]),
                    )
        else:
            # For higher dimensions we care less about "square"-ness
            # and more about evenly dividing things, compute the prime
            # factors for our number of pieces and then round-robin
            # them onto the shape, with the goal being to keep the
            # last dimension >= 32 for good memory performance on the GPU
            local_result: List[int] = [1] * dims
            factor_prod = 1
            piece_factors = self.get_piece_factors()
            for factor in piece_factors:
                # Avoid exceeding the maximum number of pieces
                if factor * factor_prod > max_pieces:
                    break
                factor_prod *= factor
                remaining = tuple(
                    map(
                        lambda s, r: (s + r - 1) // r, temp_shape, local_result
                    )
                )
                big_dim = remaining.index(max(remaining))
                if big_dim < len(temp_dims) - 1:
                    # Not the last dimension, so do it
                    local_result[big_dim] *= factor
                else:
                    # Last dim so see if it still bigger than 32
                    if (
                        len(remaining) == 1
                        or remaining[big_dim] // factor >= 32
                    ):
                        # go ahead and do it
                        local_result[big_dim] *= factor
                    else:
                        # Won't be see if we can do it with one of the other
                        # dimensions
                        big_dim = remaining.index(
                            max(remaining[0 : len(remaining) - 1])
                        )
                        if remaining[big_dim] // factor > 0:
                            local_result[big_dim] *= factor
                        else:
                            # Fine just do it on the last dimension
                            local_result[len(temp_dims) - 1] *= factor
            temp_result = tuple(local_result)
        # Project back onto the original number of dimensions
        assert len(temp_result) == dims
        result = ()
        for dim in range(len(shape)):
            if dim in temp_dims:
                result = result + (temp_result[temp_dims.index(dim)],)
            else:
                result = result + (1,)
        # Save the result for later
        self._launch_spaces[key] = result
        return result

    def compute_tile_shape(self, shape: Shape, launch_space: Shape) -> Shape:
        assert len(shape) == len(launch_space)
        # Over approximate the tiles so that the ends might be small
        return Shape(
            tuple(map(lambda x, y: (x + y - 1) // y, shape, launch_space))
        )

    def use_complete_tiling(self, shape: Shape, tile_shape: Shape) -> bool:
        # If it would generate a very large number of elements then
        # we'll apply a heuristic for now and not actually tile it
        # TODO: A better heuristic for this in the future
        num_tiles = (shape // tile_shape).volume()
        num_pieces = self.get_current_num_pieces()
        return not (num_tiles > 256 and num_tiles > 16 * num_pieces)

    def find_index_partition(
        self,
        index_space: IndexSpace,
        functor: PartitionBase,
        color_shape: Optional[Shape] = None,
    ) -> Union[IndexPartition, None]:
        key = (index_space, functor, color_shape)
        return self._index_partitions.get(key)

    def record_index_partition(
        self,
        functor: PartitionBase,
        index_partition: IndexPartition,
        color_shape: Optional[Shape] = None,
    ) -> None:
<<<<<<< HEAD
        key = (index_space, functor, color_shape)
=======
        key = (index_partition.parent, functor)
>>>>>>> 1fea5af7
        assert key not in self._index_partitions
        self._index_partitions[key] = index_partition

    def find_store_key_partition(
        self, store_id: int, restrictions: tuple[Restriction, ...]
    ) -> Union[None, PartitionBase]:
        key = (self.get_current_num_pieces(), store_id)
        partition = self._store_key_partitions.get(key)
        if partition is not None and not partition.satisfies_restriction(
            restrictions
        ):
            partition = None
        return partition

    def record_store_key_partition(
        self, store_id: int, key_partition: PartitionBase
    ) -> None:
        key = (self.get_current_num_pieces(), store_id)
        self._store_key_partitions[key] = key_partition

    def reset_store_key_partition(self, store_id: int) -> None:
        key = (self.get_current_num_pieces(), store_id)
        if key in self._store_key_partitions:
            del self._store_key_partitions[key]

    def find_storage_key_partition(
        self, storage_id: int, restrictions: tuple[Restriction, ...]
    ) -> Union[None, PartitionBase]:
        key = (self.get_current_num_pieces(), storage_id)
        partition = self._storage_key_partitions.get(key)
        if partition is not None and not partition.satisfies_restriction(
            restrictions
        ):
            partition = None
        return partition

    def record_storage_key_partition(
        self, storage_id: int, key_partition: PartitionBase
    ) -> None:
        key = (self.get_current_num_pieces(), storage_id)
        self._storage_key_partitions[key] = key_partition

    def reset_storage_key_partition(self, storage_id: int) -> None:
        key = (self.get_current_num_pieces(), storage_id)
        if key in self._storage_key_partitions:
            del self._storage_key_partitions[key]

    def find_legion_partition(
        self, storage_id: int, functor: PartitionBase
    ) -> tuple[Optional[LegionPartition], bool]:
        key = (storage_id, functor)
        found = key in self._legion_partitions
        part = self._legion_partitions.get(key)
        return part, found

    def record_legion_partition(
        self,
        storage_id: int,
        functor: PartitionBase,
        legion_partition: Optional[LegionPartition],
    ) -> None:
        key = (storage_id, functor)
        self._legion_partitions[key] = legion_partition


class CommunicatorManager:
    def __init__(self, runtime: Runtime) -> None:
        self._runtime = runtime
        self._nccl = NCCLCommunicator(runtime)
        self._cpu = CPUCommunicator(runtime)

    def destroy(self) -> None:
        self._nccl.destroy()
        self._cpu.destroy()

    def get_nccl_communicator(self) -> Communicator:
        return self._nccl

    def get_cpu_communicator(self) -> Communicator:
        return self._cpu


class Runtime:
    _legion_runtime: Union[legion.legion_runtime_t, None]
    _legion_context: Union[legion.legion_context_t, None]

    def __init__(self, core_library: CoreLib) -> None:
        """
        This is a class that implements the Legate runtime.
        The Runtime object provides high-level APIs for Legate libraries
        to use services in the Legion runtime. The Runtime centralizes
        resource management for all the libraries so that they can
        focus on implementing their domain logic.
        """

        # Record whether we need to run finalize tasks
        # Key off whether we are being loaded in a context or not
        try:
            # Do this first to detect if we're not in the top-level task
            self._legion_context = top_level.context[0]
            self._legion_runtime = legion.legion_runtime_get_runtime()
            assert self._legion_runtime is not None
            assert self._legion_context is not None
            legate_task_preamble(self._legion_runtime, self._legion_context)
            self._finalize_tasks = True
        except AttributeError:
            self._legion_runtime = None
            self._legion_context = None
            self._finalize_tasks = False

        # Initialize context lists for library registration
        self._contexts: dict[str, Context] = {}
        self._context_list: List[Context] = []

        # Register the core library now as we need it for the rest of
        # the runtime initialization
        self.register_library(core_library)
        self._core_context = self._context_list[0]
        self._core_library = core_library

        self._unique_op_id = 0
        # This list maintains outstanding operations from all legate libraries
        # to be dispatched. This list allows cross library introspection for
        # Legate operations.
        self._outstanding_ops: List[Operation] = []
        self._window_size = self._core_context.get_tunable(
            legion.LEGATE_CORE_TUNABLE_WINDOW_SIZE,
            ty.uint32,
        )

        self._next_store_id = 0
        self._next_storage_id = 0

        self._barriers: List[legion.legion_phase_barrier_t] = []
        self.nccl_needs_barrier = bool(
            self._core_context.get_tunable(
                legion.LEGATE_CORE_TUNABLE_NCCL_NEEDS_BARRIER,
                ty.bool_,
            )
        )

        self._num_nodes = int(
            self._core_context.get_tunable(
                legion.LEGATE_CORE_TUNABLE_NUM_NODES,
                ty.int32,
            )
        )
        self.max_field_reuse_frequency = int(
            self._core_context.get_tunable(
                legion.LEGATE_CORE_TUNABLE_FIELD_REUSE_FREQUENCY,
                ty.uint32,
            )
        )
        self.max_field_reuse_size = int(
            self._core_context.get_tunable(
                legion.LEGATE_CORE_TUNABLE_FIELD_REUSE_SIZE,
                ty.uint64,
            )
        )
        self._field_manager_class = (
            ConsensusMatchingFieldManager
            if self._num_nodes > 1 or settings.consensus()
            else FieldManager
        )
        self._max_lru_length = int(
            self._core_context.get_tunable(
                legion.LEGATE_CORE_TUNABLE_MAX_LRU_LENGTH,
                ty.uint32,
            )
        )

        # Now we initialize managers
        self._machines = [Machine.create_toplevel_machine(self)]
        self._attachment_manager = AttachmentManager(self)
        self._partition_manager = PartitionManager(self)
        self._comm_manager = CommunicatorManager(self)
        self._field_match_manager = FieldMatchManager(self)
        # map shapes to index spaces
        self.index_spaces: dict[Rect, IndexSpace] = {}
        # map from shapes to active region managers
        self.active_region_managers: dict[Shape, RegionManager] = {}
        # map from regions to their managers
        self.region_managers_by_region: dict[Region, RegionManager] = {}
        # LRU for free region managers
        self.lru_managers: Deque[RegionManager] = deque()
        # map from (shape,dtype) to field managers
        self.field_managers: dict[tuple[Shape, Any], FieldManager] = {}

        self.destroyed = False
        self._empty_argmap: ArgumentMap = legion.legion_argument_map_create()

        # A projection functor and its corresponding sharding functor
        # have the same local id
        first_functor_id: int = (
            core_library._lib.LEGATE_CORE_FIRST_DYNAMIC_FUNCTOR_ID  # type: ignore[union-attr] # noqa: E501
        )
        self._next_projection_id = first_functor_id
        self._next_sharding_id = first_functor_id
        self._registered_projections: dict[ProjSpec, int] = {}
        self._registered_shardings: dict[ShardSpec, int] = {}

        self._max_pending_exceptions: int = int(
            self._core_context.get_tunable(
                legion.LEGATE_CORE_TUNABLE_MAX_PENDING_EXCEPTIONS,
                ty.uint32,
            )
        )
        self._precise_exception_trace: bool = bool(
            self._core_context.get_tunable(
                legion.LEGATE_CORE_TUNABLE_PRECISE_EXCEPTION_TRACE,
                ty.bool_,
            )
        )

        self._pending_exceptions: list[PendingException] = []
        self._annotations: list[LibraryAnnotations] = [LibraryAnnotations()]

        # TODO: We can make this a true loading-time constant with Cython
        self._variant_ids = {
            ProcessorKind.GPU: self.core_library.LEGATE_GPU_VARIANT,
            ProcessorKind.OMP: self.core_library.LEGATE_OMP_VARIANT,
            ProcessorKind.CPU: self.core_library.LEGATE_CPU_VARIANT,
        }

    @property
    def legion_runtime(self) -> legion.legion_runtime_t:
        if self._legion_runtime is None:
            self._legion_runtime = legion.legion_runtime_get_runtime()
        return self._legion_runtime

    @property
    def legion_context(self) -> legion.legion_context_t:
        if self._legion_context is None:
            self._legion_context = top_level.context[0]
            assert self._legion_context is not None
        return self._legion_context

    @property
    def core_context(self) -> Context:
        return self._core_context

    @property
    def core_library(self) -> Any:
        return self._core_library._lib

    @property
    def empty_argmap(self) -> ArgumentMap:
        return self._empty_argmap

    @property
    def variant_ids(self) -> dict[ProcessorKind, int]:
        return self._variant_ids

    @property
    def machine(self) -> Machine:
        """
        Returns the machine object for the current scope

        Returns
        -------
        Machine
            Machine object
        """
        return self._machines[-1]

    def push_machine(self, machine: Machine) -> None:
        self._machines.append(machine)

    def pop_machine(self) -> None:
        if len(self._machines) <= 1:
            raise RuntimeError("Machine stack underflow")
        self._machines.pop()

    @property
    def core_task_variant_id(self) -> int:
        return self._variant_ids[self.machine.preferred_kind]

    @property
    def attachment_manager(self) -> AttachmentManager:
        return self._attachment_manager

    @property
    def partition_manager(self) -> PartitionManager:
        return self._partition_manager

    @property
    def field_match_manager(self) -> FieldMatchManager:
        return self._field_match_manager

    @property
    def annotation(self) -> LibraryAnnotations:
        """
        Returns the current set of annotations. Provenance string is one
        entry in the set.

        Returns
        -------
        LibraryAnnotations
            Library annotations
        """
        return self._annotations[-1]

    def get_all_annotations(self) -> str:
        return str(self.annotation)

    @property
    def provenance(self) -> Optional[str]:
        """
        Returns the current provenance string. Attached to every operation
        issued with the context.

        Returns
        -------
        str or None
            Provenance string
        """
        return self.annotation.provenance

    def register_library(self, library: Library) -> Context:
        """
        Registers a library to the runtime.

        Parameters
        ----------
        library : Library
            Library object

        Returns
        -------
        Context
            A new context for the library
        """
        from .context import Context

        libname = library.get_name()
        if libname in self._contexts:
            raise RuntimeError(
                f"library {libname} has already been registered!"
            )
        # It's important that we load the library so that its constants
        # can be used for configuration.
        self.load_library(library)
        context = Context(self, library)
        self._contexts[libname] = context
        self._context_list.append(context)
        return context

    @staticmethod
    def load_library(library: Library) -> None:
        shared_lib_path = library.get_shared_library()
        if shared_lib_path is not None:
            header = library.get_c_header()
            if header is not None:
                ffi.cdef(header)
            shared_lib = ffi.dlopen(shared_lib_path)
            library.initialize(shared_lib)
            callback_name = library.get_registration_callback()
            callback = getattr(shared_lib, callback_name)
            callback()
        else:
            library.initialize(None)

    def destroy(self) -> None:
        # Before we clean up the runtime, we should execute all outstanding
        # operations.
        self.flush_scheduling_window()

        # Then we also need to raise all exceptions if there were any
        self.raise_exceptions()

        self._comm_manager.destroy()
        for barrier in self._barriers:
            legion.legion_phase_barrier_destroy(
                self.legion_runtime, self.legion_context, barrier
            )

        # Destroy all libraries. Note that we should do this
        # from the lastly added one to the first one
        for context in reversed(self._context_list):
            context.destroy()
        del self._contexts
        del self._context_list

        self._attachment_manager.destroy()

        # Remove references to our legion resources so they can be collected
        self.active_region_managers = {}
        self.region_managers_by_region = {}
        self.field_managers = {}
        self.index_spaces = {}
        # Explicitly release the reference to the partition manager so that
        # it may be collected, releasing references to Futures and FutureMaps.
        del self._partition_manager

        if self._finalize_tasks:
            # Run a gc and then end the legate task
            gc.collect()
            legate_task_postamble(self.legion_runtime, self.legion_context)

        self.destroyed = True

    def get_unique_op_id(self) -> int:
        op_id = self._unique_op_id
        self._unique_op_id += 1
        return op_id

    def get_next_store_id(self) -> int:
        self._next_store_id += 1
        return self._next_store_id

    def get_next_storage_id(self) -> int:
        self._next_storage_id += 1
        return self._next_storage_id

    def dispatch(self, op: Dispatchable[T]) -> T:
        self._attachment_manager.perform_detachments()
        self._attachment_manager.prune_detachments()
        return op.launch(self.legion_runtime, self.legion_context)

    def dispatch_single(self, op: Dispatchable[T]) -> T:
        self._attachment_manager.perform_detachments()
        self._attachment_manager.prune_detachments()
        return op.launch(self.legion_runtime, self.legion_context)

    def _schedule(self, ops: List[Operation]) -> None:
        from .solver import Partitioner

        # TODO: For now we run the partitioner for each operation separately.
        #       We will eventually want to compute a trace-wide partitioning
        #       strategy.
        strategies = []
        for op in ops:
            must_be_single = len(op.scalar_outputs) > 0
            partitioner = Partitioner([op], must_be_single=must_be_single)
<<<<<<< HEAD
            strategies.append(partitioner.partition_stores())
        for op, strategy in zip(ops, strategies):
            op.launch(strategy)
            # We also need to bump the versions for each modified store.
            # TODO (rohany): We also need a callback here to evict cached
            #  partitions with old store values so that we don't leak these.
            for store in op.get_all_modified_stores():
                store.bump_version()
=======
            # TODO: When we start partitioning a batch of operations, changes
            # of machine configuration would delineat the batches
            with op.target_machine:
                strategies.append(partitioner.partition_stores())

        for op, strategy in zip(ops, strategies):
            with op.target_machine:
                op.launch(strategy)
>>>>>>> 1fea5af7

    def flush_scheduling_window(self) -> None:
        if len(self._outstanding_ops) == 0:
            return
        ops = self._outstanding_ops
        self._outstanding_ops = []
        self._schedule(ops)

    def submit(self, op: Operation) -> None:
        if op.can_raise_exception and self._precise_exception_trace:
            op.capture_traceback()
        self._outstanding_ops.append(op)
        if len(self._outstanding_ops) >= self._window_size:
            self.flush_scheduling_window()
        if len(self._pending_exceptions) >= self._max_pending_exceptions:
            self.raise_exceptions()

    def _progress_unordered_operations(self) -> None:
        legion.legion_context_progress_unordered_operations(
            self.legion_runtime, self.legion_context
        )

    def unmap_region(
        self, physical_region: PhysicalRegion, unordered: bool = False
    ) -> None:
        physical_region.unmap(
            self.legion_runtime, self.legion_context, unordered=unordered
        )

    def get_delinearize_functor(self) -> int:
        return self.core_context.get_projection_id(
            self.core_library.LEGATE_CORE_DELINEARIZE_PROJ_ID
        )

    def _register_projection_functor(
        self,
        spec: ProjSpec,
        src_ndim: int,
        tgt_ndim: int,
        dims_c: Any,
        weights_c: Any,
        offsets_c: Any,
    ) -> int:
        proj_id = self.core_context.get_projection_id(self._next_projection_id)
        self._next_projection_id += 1
        self._registered_projections[spec] = proj_id

        self.core_library.legate_register_affine_projection_functor(
            src_ndim,
            tgt_ndim,
            dims_c,
            weights_c,
            offsets_c,
            proj_id,
        )

        return proj_id

    def get_sharding(self, proj_id: int) -> int:
        proc_range = self.machine.get_processor_range()
        offset = proc_range.low % proc_range.per_node_count
        node_range = self.machine.get_node_range()
        shard_spec = (proj_id, node_range, offset, proc_range.per_node_count)

        if shard_spec in self._registered_shardings:
            return self._registered_shardings[shard_spec]

        shard_id = self.core_context.get_sharding_id(self._next_sharding_id)
        self._next_sharding_id += 1
        self._registered_shardings[shard_spec] = shard_id

        self.core_library.legate_create_sharding_functor_using_projection(
            shard_id,
            proj_id,
            node_range[0],
            node_range[1],
            offset,
            proc_range.per_node_count,
        )

        self._registered_shardings[shard_spec] = shard_id

        return shard_id

    def get_projection(self, src_ndim: int, dims: SymbolicPoint) -> int:
        proj_spec = (src_ndim, dims)

        proj_id: int
        if proj_spec in self._registered_projections:
            proj_id = self._registered_projections[proj_spec]
        else:
            if is_identity_projection(src_ndim, dims):
                proj_id = 0
            else:
                proj_id = self._register_projection_functor(
                    proj_spec, *pack_symbolic_projection_repr(src_ndim, dims)
                )
            self._registered_projections[proj_spec] = proj_id

        return proj_id

    def get_transform_code(self, name: str) -> int:
        return getattr(
            self.core_library, f"LEGATE_CORE_TRANSFORM_{name.upper()}"
        )

    def create_future(self, data: Any, size: int) -> Future:
        """
        Creates a future from a buffer holding a scalar value. The value is
        copied to the future.

        Parameters
        ----------
        data : buffer
            Buffer that holds a scalar value

        size : int
            Size of the value

        Returns
        -------
        Future
            A new future
        """
        future = Future()
        future.set_value(self.legion_runtime, data, size)
        return future

    def create_store(
        self,
        dtype: ty.Dtype,
        shape: Optional[Union[Shape, tuple[int, ...]]] = None,
        data: Optional[Union[RegionField, Future]] = None,
        optimize_scalar: bool = False,
        ndim: Optional[int] = None,
    ) -> Store:
        from .store import RegionField, Storage, Store

        if not isinstance(dtype, ty.Dtype):
            raise ValueError(f"Unsupported type: {dtype}")

        if ndim is not None and shape is not None:
            raise ValueError("ndim cannot be used with shape")
        elif ndim is None and shape is None:
            ndim = 1

        if shape is not None and not isinstance(shape, Shape):
            shape = Shape(shape)

        kind = (
            Future
            if optimize_scalar and shape is not None and shape.volume() == 1
            else RegionField
        )

        sanitized_shape: Optional[Shape]
        if kind is RegionField and shape is not None and shape.ndim == 0:
            from .transform import Project, identity

            # If the client requested a 0D region-backed store, we need to
            # promote the shape to 1D to create the storage, as Legion
            # doesn't allow 0D regions. And we also need to set up a transform
            # to map "0D" points back to 1D so that the store looks like 0D
            # to the client.
            sanitized_shape = Shape([1])
            transform = identity.stack(Project(0, 0))
        else:
            sanitized_shape = shape
            transform = None

        storage = Storage(
            sanitized_shape,
            0,
            dtype,
            data=data,
            kind=kind,
        )
        return Store(
            dtype,
            storage,
            transform=transform,
            shape=shape,
            ndim=ndim,
        )

    def find_region_manager(self, region: Region) -> RegionManager:
        assert region in self.region_managers_by_region
        return self.region_managers_by_region[region]

    def revive_manager(self, region_mgr: RegionManager) -> None:
        self.lru_managers.remove(region_mgr)

    def free_region_manager(
        self, shape: Shape, region: Region, unordered: bool = False
    ) -> None:
        assert region in self.region_managers_by_region
        region_mgr = self.region_managers_by_region[region]
        self.lru_managers.appendleft(region_mgr)

        if len(self.lru_managers) > self._max_lru_length:
            region_mgr = self.lru_managers.pop()
            self.destroy_region_manager(region_mgr, unordered)
        assert len(self.lru_managers) <= self._max_lru_length

    def destroy_region_manager(
        self, region_mgr: RegionManager, unordered: bool
    ) -> None:
        region = region_mgr.region
        del self.region_managers_by_region[region]
        for field_manager in self.field_managers.values():
            field_manager.remove_all_fields(region)

        shape = region_mgr.shape
        active_mgr = self.active_region_managers.get(shape)
        if active_mgr is region_mgr:
            del self.active_region_managers[shape]
        region_mgr.destroy(unordered)

    def find_or_create_region_manager(self, shape: Shape) -> RegionManager:
        region_mgr = self.active_region_managers.get(shape)
        if region_mgr is not None and region_mgr.has_space:
            return region_mgr

        index_space = shape.get_index_space(self)
        field_space = self.create_field_space()
        region = self.create_region(index_space, field_space)

        region_mgr = RegionManager(shape, region)
        self.active_region_managers[shape] = region_mgr
        self.region_managers_by_region[region] = region_mgr
        return region_mgr

    def find_or_create_field_manager(
        self, shape: Shape, field_size: int
    ) -> FieldManager:
        key = (shape, field_size)
        field_mgr = self.field_managers.get(key)
        if field_mgr is not None:
            return field_mgr
        field_mgr = self._field_manager_class(self, shape, field_size)
        self.field_managers[key] = field_mgr
        return field_mgr

    def allocate_field(self, shape: Shape, dtype: Any) -> RegionField:
        from .store import RegionField

        assert not self.destroyed
        region = None
        field_id = None
        field_mgr = self.find_or_create_field_manager(shape, dtype.size)
        region, field_id = field_mgr.allocate_field()
        return RegionField.create(region, field_id, dtype.size, shape)

    def free_field(
        self, region: Region, field_id: int, field_size: int, shape: Shape
    ) -> None:
        # Have a guard here to make sure that we don't try to
        # do this after we have been destroyed
        if self.destroyed:
            return
        # Now save it in our data structure for free fields eligible for reuse
        key = (shape, field_size)
        if key not in self.field_managers:
            return

        self.field_managers[key].free_field(region, field_id)

    def import_output_region(
        self, out_region: OutputRegion, field_id: int, dtype: Any
    ) -> RegionField:
        from .store import RegionField

        region = out_region.get_region()
        shape = Shape(ispace=region.index_space)
        region_mgr = self.region_managers_by_region.get(region)
        if region_mgr is None:
            region_mgr = RegionManager(shape, region, imported=True)
            self.region_managers_by_region[region] = region_mgr
            self.find_or_create_field_manager(shape, dtype.size)

        revived = region_mgr.increase_field_count()
        if revived:
            self.revive_manager(region_mgr)
        return RegionField.create(region, field_id, dtype.size, shape)

    def create_output_region(
        self, fspace: FieldSpace, fields: FieldListLike, ndim: int
    ) -> OutputRegion:
        return OutputRegion(
            self.legion_context,
            self.legion_runtime,
            field_space=fspace,
            fields=fields,
            ndim=ndim,
        )

    def has_attachment(self, alloc: memoryview) -> bool:
        return self._attachment_manager.has_attachment(alloc)

    def find_or_create_index_space(
        self, bounds: Union[tuple[int, ...], Shape, Rect]
    ) -> IndexSpace:
        # Haven't seen this before so make it now
        if isinstance(bounds, Rect):
            rect = bounds
        else:
            rect = Rect(bounds)

        if rect in self.index_spaces:
            return self.index_spaces[rect]
        handle = legion.legion_index_space_create_domain(
            self.legion_runtime, self.legion_context, rect.raw()
        )
        result = IndexSpace(
            self.legion_context, self.legion_runtime, handle=handle
        )
        # Save this for the future
        self.index_spaces[rect] = result
        return result

    def create_field_space(self) -> FieldSpace:
        return FieldSpace(self.legion_context, self.legion_runtime)

    def create_region(
        self, index_space: IndexSpace, field_space: FieldSpace
    ) -> Region:
        handle = legion.legion_logical_region_create(
            self.legion_runtime,
            self.legion_context,
            index_space.handle,
            field_space.handle,
            True,
        )
        return Region(
            self.legion_context,
            self.legion_runtime,
            index_space,
            field_space,
            handle,
        )

    def extract_scalar(self, future: Future, idx: int) -> Future:
        from .launcher import TaskLauncher

        launcher = TaskLauncher(
            self.core_context,
            self.core_library.LEGATE_CORE_EXTRACT_SCALAR_TASK_ID,
            tag=self.core_task_variant_id,
        )
        launcher.add_future(future)
        launcher.add_scalar_arg(idx, ty.int32)
        return launcher.execute_single()

    def extract_scalar_with_domain(
        self, future: FutureMap, idx: int, launch_domain: Rect
    ) -> FutureMap:
        from .launcher import TaskLauncher

        launcher = TaskLauncher(
            self.core_context,
            self.core_library.LEGATE_CORE_EXTRACT_SCALAR_TASK_ID,
            tag=self.core_task_variant_id,
        )
        launcher.add_future_map(future)
        launcher.add_scalar_arg(idx, ty.int32)
        return launcher.execute(launch_domain).future_map

    def reduce_future_map(
        self, future_map: Union[Future, FutureMap], redop: int
    ) -> Future:
        if isinstance(future_map, Future):
            return future_map
        else:
            return future_map.reduce(
                self.legion_context,
                self.legion_runtime,
                redop,
                mapper=self.core_context.mapper_id,
            )

    def reduce_exception_future_map(
        self,
        future_map: Union[Future, FutureMap],
    ) -> Future:
        if isinstance(future_map, Future):
            return future_map
        else:
            redop = self.core_library.LEGATE_CORE_JOIN_EXCEPTION_OP
            return future_map.reduce(
                self.legion_context,
                self.legion_runtime,
                self.core_context.get_reduction_op_id(redop),
                mapper=self.core_context.mapper_id,
                tag=self.core_library.LEGATE_CORE_JOIN_EXCEPTION_TAG,
            )

    def issue_execution_fence(self, block: bool = False) -> None:
        fence = Fence(mapping=False)
        future = fence.launch(self.legion_runtime, self.legion_context)
        if block:
            future.wait()

    def get_nccl_communicator(self) -> Communicator:
        return self._comm_manager.get_nccl_communicator()

    def get_cpu_communicator(self) -> Communicator:
        return self._comm_manager.get_cpu_communicator()

    def delinearize_future_map(
        self, future_map: FutureMap, new_domain: Rect
    ) -> FutureMap:
        ispace = self.find_or_create_index_space(new_domain)
        functor = (
            self.core_library.legate_linearizing_point_transform_functor()
        )
        handle = legion.legion_future_map_transform(
            self.legion_runtime,
            self.legion_context,
            future_map.handle,
            ispace.handle,
            # CFFI constructs a legion_point_transform_functor_t from this list
            [functor],
            False,
        )
        return FutureMap(handle)

    def get_barriers(self, count: int) -> tuple[Future, Future]:
        arrival_barrier = legion.legion_phase_barrier_create(
            self.legion_runtime, self.legion_context, count
        )
        wait_barrier = legion.legion_phase_barrier_advance(
            self.legion_runtime, self.legion_context, arrival_barrier
        )
        # TODO: For now we destroy these barriers during shutdown
        self._barriers.append(arrival_barrier)
        self._barriers.append(wait_barrier)
        return (
            Future.from_cdata(self.legion_runtime, arrival_barrier),
            Future.from_cdata(self.legion_runtime, wait_barrier),
        )

    def record_pending_exception(
        self,
        exn_types: list[type],
        future: Future,
        tb_repr: Optional[str] = None,
    ) -> None:
        exn = PendingException(exn_types, future, tb_repr)
        self._pending_exceptions.append(exn)

    def raise_exceptions(self) -> None:
        pending_exceptions = self._pending_exceptions
        self._pending_exceptions = []
        for pending in pending_exceptions:
            pending.raise_exception()

    def set_provenance(self, provenance: str) -> None:
        """
        Sets a new provenance string

        Parameters
        ----------
        provenance : str
            Provenance string
        """
        self._annotations[-1].set_provenance(provenance)

    def reset_provenance(self) -> None:
        """
        Clears the provenance string that is currently set
        """
        self._annotations[-1].reset_provenance()

    def push_provenance(self, provenance: str) -> None:
        """
        Pushes a provenance string to the stack

        Parameters
        ----------
        provenance : str
            Provenance string
        """
        self._annotations.append(LibraryAnnotations())
        self.set_provenance(provenance)

    def pop_provenance(self) -> None:
        """
        Pops the provenance string on top the stack
        """
        if len(self._annotations) == 1:
            raise ValueError("Provenance stack underflow")
        self._annotations.pop(-1)

    def track_provenance(
        self, func: AnyCallable, nested: bool = False
    ) -> AnyCallable:
        """
        Wraps a function with provenance tracking. Provenance of each operation
        issued within the wrapped function will be tracked automatically.

        Parameters
        ----------
        func : AnyCallable
            Function to wrap

        nested : bool
            If ``True``, each invocation to a wrapped function within another
            wrapped function updates the provenance string. Otherwise, the
            provenance is tracked only for the outermost wrapped function.

        Returns
        -------
        AnyCallable
            Wrapped function
        """
        if nested:

            def wrapper(*args: Any, **kwargs: Any) -> Any:
                self.push_provenance(caller_frameinfo())
                result = func(*args, **kwargs)
                self.pop_provenance()
                return result

        else:

            def wrapper(*args: Any, **kwargs: Any) -> Any:
                if self.provenance is None:
                    self.set_provenance(caller_frameinfo())
                    result = func(*args, **kwargs)
                    self.reset_provenance()
                else:
                    result = func(*args, **kwargs)
                return result

        return wrapper


runtime: Runtime = Runtime(core_library)


def _cleanup_legate_runtime() -> None:
    global runtime
    future_leak_check = settings.future_leak_check()
    runtime.destroy()
    del runtime
    gc.collect()
    if future_leak_check:
        print(
            "Looking for cycles that are keeping Future/FutureMap objects "
            "alive after Legate runtime exit."
        )
        find_cycles(True)


add_cleanup_item(_cleanup_legate_runtime)


class _CycleCheckWrapper(ModuleType):
    def __init__(self, wrapped_mod: ModuleType):
        self._wrapped_mod = wrapped_mod

    def __getattr__(self, attr: str) -> Any:
        return getattr(self._wrapped_mod, attr)

    def __del__(self) -> None:
        print(
            "Looking for cycles that are stopping RegionFields from getting "
            "collected and reused."
        )
        find_cycles(False)


if settings.cycle_check():
    # The first thing that legion_top does after executing the user script
    # is to remove the newly created "__main__" module. We intercept this
    # deletion operation to perform our check.
    sys.modules["__main__"] = _CycleCheckWrapper(sys.modules["__main__"])


def get_legion_runtime() -> legion.legion_runtime_t:
    return runtime.legion_runtime


def get_legion_context() -> legion.legion_context_t:
    return runtime.legion_context


def legate_add_library(library: Library) -> None:
    runtime.register_library(library)


def get_legate_runtime() -> Runtime:
    """
    Returns the Legate runtime

    Returns
    -------
        Legate runtime object
    """
    return runtime


def track_provenance(
    nested: bool = False,
) -> Callable[[AnyCallable], AnyCallable]:
    """
    Decorator that adds provenance tracking to functions. Provenance of each
    operation issued within the wrapped function will be tracked automatically.

    Parameters
    ----------
    nested : bool
        If ``True``, each invocation to a wrapped function within another
        wrapped function updates the provenance string. Otherwise, the
        provenance is tracked only for the outermost wrapped function.

    Returns
    -------
    Decorator
        Function that takes a function and returns a one with provenance
        tracking

    See Also
    --------
    legate.core.runtime.Runtime.track_provenance
    """

    def decorator(func: AnyCallable) -> AnyCallable:
        return runtime.track_provenance(func, nested=nested)

    return decorator


class Annotation:
    def __init__(self, pairs: dict[str, str]) -> None:
        """
        Constructs a new annotation object

        Parameters
        ----------
        pairs : dict[str, str]
            Annotations as key-value pairs
        """
        self._annotation = runtime.annotation
        self._pairs = pairs

    def __enter__(self) -> None:
        self._annotation.update(**self._pairs)

    def __exit__(self, exc_type: Any, exc_value: Any, traceback: Any) -> None:
        for key in self._pairs.keys():
            self._annotation.remove(key)


def get_machine() -> Machine:
    return runtime.machine<|MERGE_RESOLUTION|>--- conflicted
+++ resolved
@@ -914,11 +914,7 @@
         index_partition: IndexPartition,
         color_shape: Optional[Shape] = None,
     ) -> None:
-<<<<<<< HEAD
-        key = (index_space, functor, color_shape)
-=======
-        key = (index_partition.parent, functor)
->>>>>>> 1fea5af7
+        key = (index_partition.parent, functor, color_shape)
         assert key not in self._index_partitions
         self._index_partitions[key] = index_partition
 
@@ -1353,8 +1349,10 @@
         for op in ops:
             must_be_single = len(op.scalar_outputs) > 0
             partitioner = Partitioner([op], must_be_single=must_be_single)
-<<<<<<< HEAD
-            strategies.append(partitioner.partition_stores())
+            # TODO: When we start partitioning a batch of operations, changes
+            # of machine configuration would delineat the batches
+            with op.target_machine:
+                strategies.append(partitioner.partition_stores())
         for op, strategy in zip(ops, strategies):
             op.launch(strategy)
             # We also need to bump the versions for each modified store.
@@ -1362,16 +1360,6 @@
             #  partitions with old store values so that we don't leak these.
             for store in op.get_all_modified_stores():
                 store.bump_version()
-=======
-            # TODO: When we start partitioning a batch of operations, changes
-            # of machine configuration would delineat the batches
-            with op.target_machine:
-                strategies.append(partitioner.partition_stores())
-
-        for op, strategy in zip(ops, strategies):
-            with op.target_machine:
-                op.launch(strategy)
->>>>>>> 1fea5af7
 
     def flush_scheduling_window(self) -> None:
         if len(self._outstanding_ops) == 0:
